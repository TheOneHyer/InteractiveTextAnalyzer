--- conflicted
+++ resolved
@@ -508,15 +508,10 @@
   const barData=useMemo(()=>{ if(analysisType==='assoc'&&associations) return associations.pairs.slice(0,8).map(p=>({ name:`${p.a}+${p.b}`, lift:+p.lift.toFixed(2) })); if(analysisType==='tfidf'&&tfidf) return tfidf.aggregate.slice(0,8).map(t=>({ name:t.term, score:+t.score.toFixed(2) })); if(analysisType==='ngram') return ngrams.slice(0,8).map(g=>({ name:g.gram, freq:g.count })); if(analysisType==='ner') return entities.slice(0,8).map(e=>({ name:e.value, count:e.count })); return [] },[analysisType,associations,tfidf,ngrams,entities])
 
   // Mutators
-<<<<<<< HEAD
   // eslint-disable-next-line no-unused-vars
   const toggleHide=col=>setHiddenColumns(h=>h.includes(col)? h.filter(c=>c!==col):[...h,col])
   // eslint-disable-next-line no-unused-vars
   const setRename=(col,name)=>setRenames(r=>({...r,[col]:name}))
-=======
-  const _toggleHide=col=>setHiddenColumns(h=>h.includes(col)? h.filter(c=>c!==col):[...h,col])
-  const _setRename=(col,name)=>setRenames(r=>({...r,[col]:name}))
->>>>>>> 285d9607
   const selectColumnForText=col=>setSelectedColumns(p=>p.includes(col)? p.filter(c=>c!==col):[...p,col])
   
   // Undo/Redo handlers
@@ -571,12 +566,8 @@
     }
   }
   
-<<<<<<< HEAD
   // eslint-disable-next-line no-unused-vars
   const deleteRows = (rowIndices) => {
-=======
-  const _deleteRows = (rowIndices) => {
->>>>>>> 285d9607
     applyTransformation({
       type: 'DELETE_ROW',
       sheetName: activeSheet || '__ALL__',
